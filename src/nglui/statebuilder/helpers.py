from multiprocessing.sharedctypes import Value
from typing import Iterable
from .layers import (
    ImageLayerConfig,
    SegmentationLayerConfig,
    AnnotationLayerConfig,
    PointMapper,
)
from .statebuilder import ChainedStateBuilder, StateBuilder
from caveclient import CAVEclient
import pandas as pd
from IPython.display import HTML

DEFAULT_POSTSYN_COLOR = (0.25098039, 0.87843137, 0.81568627)  # CSS3 color turquise
DEFAULT_PRESYN_COLOR = (1.0, 0.38823529, 0.27843137)  # CSS3 color tomato

CONTRAST_CONFIG = {
    "minnie65_phase3_v1": {
        "contrast_controls": True,
        "black": 0.35,
        "white": 0.70,
    }
}
MAX_URL_LENGTH = 1_750_000
DEFAULT_NGL = "https://neuromancer-seung-import.appspot.com/"


def sort_dataframe_by_root_id(
    df, root_id_column, ascending=False, num_column="n_times", drop=False
):
    """Sort a dataframe so that rows belonging to the same root id are together, ordered by how many times the root id appears.

    Parameters
    ----------
    df : pd.DataFrame
        dataframe to sort
    root_id_column : str
        Column name to use for sorting root ids
    ascending : bool, optional
        Whether to sort ascending (lowest count to highest) or not, by default False
    num_column : str, optional
        Temporary column name to use for count information, by default 'n_times'
    drop : bool, optional
        If True, drop the additional column when returning.

    Returns
    -------
    pd.DataFrame
    """
    cols = df.columns[df.columns != root_id_column]
    if len(cols) == 0:
        df = df.copy()
        df[num_column] = df[root_id_column]
        use_column = num_column
    else:
        use_column = cols[0]

    df[num_column] = df.groupby(root_id_column).transform("count")[use_column]
    if drop:
        return df.sort_values(
            by=[num_column, root_id_column], ascending=ascending
        ).drop(columns=[num_column])
    else:
        return df.sort_values(by=[num_column, root_id_column], ascending=ascending)


def make_point_statebuilder(
    client: CAVEclient,
    point_column="pt_position",
    linked_seg_column="pt_root_id",
    data_resolution=None,
    group_column=None,
    contrast=None,
    view_kws=None,
    point_layer_name="pts",
    color=None,
):
    """make a state builder that puts points on a single column with a linked segmentaton id

    Args:
        client (CAVEclient): CAVEclient configured for the datastack desired
        point_column (str, optional): column in dataframe to pull points from. Defaults to "pt_position".
        linked_seg_column (str, optional): column to link to segmentation, None for no column. Defaults to "pt_root_id".
        group_columns (str, or list, optional): column(s) to group annotations by, None for no grouping (default=None)
        contrast (list, optional):  list-like, optional
            Two elements specifying the black level and white level as
            floats between 0 and 1, by default None. If None, no contrast
            is set.
        view_kws (dict, optional): dict, optional
            dictionary of view keywords to configure neuroglancer view
    Returns:
        StateBuilder: a statebuilder to make points with linked segmentations
    """
    img_layer, seg_layer = from_client(client, contrast=contrast)
    point_mapper = PointMapper(
        point_column=point_column,
        linked_segmentation_column=linked_seg_column,
        group_column=group_column,
    )
    ann_layer = AnnotationLayerConfig(
        point_layer_name,
        mapping_rules=[point_mapper],
        linked_segmentation_layer=seg_layer.name,
        data_resolution=data_resolution,
        color=color,
    )
    if view_kws is None:
        view_kws = {}
    return StateBuilder(
        [img_layer, seg_layer, ann_layer],
        client=client,
        view_kws=view_kws,
    )


def make_pre_post_statebuilder(
    client: CAVEclient,
    show_inputs: bool = False,
    show_outputs: bool = False,
    contrast: list = None,
    view_kws: dict = None,
    point_column="ctr_pt_position",
    pre_pt_root_id_col="pre_pt_root_id",
    post_pt_root_id_col="post_pt_root_id",
    dataframe_resolution_pre=None,
    dataframe_resolution_post=None,
    input_layer_name="syns_in",
    output_layer_name="syns_out",
    input_layer_color=DEFAULT_POSTSYN_COLOR,
    output_layer_color=DEFAULT_PRESYN_COLOR,
):
    """Function to generate ChainedStateBuilder with optional pre and post synaptic
    annotation layers

    Args:
        client (CAVEclient): a CAVEclient configured for datastack to visualize
        root_id (int): a rootID to build around
        show_inputs (bool, optional): whether to show input synapses. Defaults to False.
        show_outputs (bool, optional): whether to show output synapses.. Defaults to False.
        contrast (list, optional):  list-like, optional
            Two elements specifying the black level and white level as
            floats between 0 and 1, by default None. If None, no contrast
            is set.
        view_kws (dict, optional): view_kws to configure statebuilder, see nglui.StateBuilder . Defaults to None.
            keys are:
                show_slices: Boolean
                    sets if slices are shown in the 3d view. Defaults to False.
                layout: str
                    `xy-3d`/`xz-3d`/`yz-3d` (sections plus 3d pane), `xy`/`yz`/`xz`/`3d` (only one pane), or `4panel` (all panes). Default is `xy-3d`.
                show_axis_lines: Boolean
                    determines if the axis lines are shown in the middle of each view.
                show_scale_bar: Boolean
                    toggles showing the scale bar.
                orthographic : Boolean
                    toggles orthographic view in the 3d pane.
                position* : 3-element vector
                    determines the centered location.
                zoom_image : float
                    Zoom level for the imagery in units of nm per voxel. Defaults to 8.
                zoom_3d : float
                    Zoom level for the 3d pane. Defaults to 2000. Smaller numbers are more zoomed in.
        point_column (str, optional): column to pull points for synapses from. Defaults to "ctr_pt_position".
        pre_pt_root_id_col (str, optional): column to pull pre synaptic ids for synapses from. Defaults to "pre_pt_root_id".
        post_pt_root_id_col (str, optional): column to pull post synaptic ids for synapses from. Defaults to "post_pt_root_id".
        input_layer_name (str, optional): name of layer for inputs. Defaults to "syns_in".
        output_layer_name (str, optional): name of layer for outputs. Defaults to "syns_out".

    Returns:
        ChainedStateBuilder: An instance of a ChainedStateBuilder configured to accept
        a list  starting with None followed by optionally synapse input dataframe
        followed by optionally synapse output dataframe.
    """

   
    img_layer, seg_layer = from_client(client, contrast=contrast)
    seg_layer.add_selection_map(selected_ids_column="root_id")

    if view_kws is None:
        view_kws = {}
<<<<<<< HEAD
    if view_kws.get()
    sb1 = StateBuilder(
        layers=[img_layer, seg_layer],
        client=client,
    )
=======
    sb1 = StateBuilder(layers=[img_layer, seg_layer], client=client, view_kws=view_kws)
>>>>>>> 1054f98b

    state_builders = [sb1]
    if show_inputs:
        # First state builder
        input_point_mapper = PointMapper(
            point_column=point_column, linked_segmentation_column=pre_pt_root_id_col
        )
        inputs_lay = AnnotationLayerConfig(
            input_layer_name,
            mapping_rules=[input_point_mapper],
            linked_segmentation_layer=seg_layer.name,
            data_resolution=dataframe_resolution_post,
            color=input_layer_color,
        )
        sb_in = StateBuilder([inputs_lay], client=client)
        state_builders.append(sb_in)
    if show_outputs:
        output_point_mapper = PointMapper(
            point_column=point_column,
            linked_segmentation_column=post_pt_root_id_col,
        )
        outputs_lay = AnnotationLayerConfig(
            output_layer_name,
            mapping_rules=[output_point_mapper],
            linked_segmentation_layer=seg_layer.name,
            data_resolution=dataframe_resolution_pre,
            color=output_layer_color,
        )
        sb_out = StateBuilder([outputs_lay], client=client)
        state_builders.append(sb_out)
    return ChainedStateBuilder(state_builders)


def make_state_url(df, sb, client, ngl_url=None):
    state = sb.render_state(df, return_as="dict")
    state_id = client.state.upload_state_json(state)
    if ngl_url is None:
        ngl_url = client.info.viewer_site()
        if ngl_url is None:
            ngl_url = DEFAULT_NGL
    url = client.state.build_neuroglancer_url(state_id, ngl_url=ngl_url)
    return url


def make_url_robust(df:pd.DataFrame, sb:StateBuilder, client:CAVEclient, shorten:str="if_long", ngl_url:str=None):
    """Generate a url from a neuroglancer state. If too long, return through state server

    Args:
        df (pandas.DataFrame): dataframe to pass through statebuilder
        sb (nglui.statebuilder.StateBuilder): statebuilder to generate link with
        client (caveclient.CAVEclient): client to interact with state server with and get defaults from
        shorten (str, optional): How to shorten link. one of 'if_long', 'always', 'never'. 
            'if_long' will use the state server to shorten links longer than nglui.statebuilder.MAX_URL_LENGTH 
            (set to 1,750,000).
            'always' will always use the state server to shorten the url
            'never' will always return the full url.  Defaults to "if_long".
        ngl_url (str, optional): neuroglancer deployment to make url with. 
            Defaults to None, which will use the default in the passed sb StateBuilder  

    Returns:
        str: a url containing the state created by the statebuilder.
    """

    if shorten == "if_long":
        url = sb.render_state(df, return_as="url", url_prefix=ngl_url)
        if len(url) > MAX_URL_LENGTH:
            url = make_state_url(df, sb, client, ngl_url=ngl_url)
    elif shorten == "always":
        url = make_state_url(df, sb, client)
    elif shorten == "never":
        url = sb.render_state(df, return_as="url", url_prefix=ngl_url)
    else:
        raise (ValueError('shorten should be one of ["if_long", "always", "never"]'))
    return url

def package_state(df:pd.DataFrame, sb:StateBuilder, client:CAVEclient, shorten:str, return_as:str, ngl_url:str, link_text:str):
    """a function to automate creating a state from a statebuilder and 
    a dataframe, return it in the desired format, shortening if desired.

    Args:
        df (pd.DataFrame): dataframe to pass to the sb:StateBuilder
        sb (StateBuilder): StateBuilder to generate links with
        client (CAVEclient): caveclient to get default ngl_url and iteract with state viewer
        shorten (str): one of ["if_long", "always", "never"]
            'if_long' will use the state server to shorten links longer than nglui.statebuilder.MAX_URL_LENGTH 
            (set to 1,750,000).
            'always' will always use the state server to shorten the url
            'never' will always return the full url.  Defaults to "if_long".
        return_as (str): one of ['html', 'url', 'json']
            'html' will return an ipython clickable link
            'url' will return a string with the url
            'json' will return the state as a dictionary
        ngl_url (str): neuroglancer url to use, if None will use client.info.viewer_site()
        link_text (str): if returning as html, what text to show for the link.

    Returns:
       HTML, str or dict : state in format specified by return_as
    """
    if ngl_url is None:
        ngl_url = client.info.viewer_site()
        if ngl_url is None:
            ngl_url = DEFAULT_NGL

    if (return_as == "html") or (return_as == "url"):
        url = make_url_robust(df, sb, client, shorten=shorten, ngl_url=ngl_url)
        if return_as == "html":
            return HTML(f'<a href="{url}">{link_text}</a>')
        else:
            return url
    elif return_as == "json":
        return sb.render_state(df, return_as=return_as)
    else:
        raise (
            ValueError(
                f'return_as={return_as} not a valid choice, choose one of "html", "url", or "json")'
            )
        )


def make_synapse_neuroglancer_link(
    synapse_df,
    client,
    return_as="html",
    shorten="always",
    contrast=None,
    point_column="ctr_pt_position",
    dataframe_resolution=None,
    group_connections=True,
    link_pre_and_post=True,
    ngl_url=None,
    view_kws=None,
    pre_post_columns=None,
    neuroglancer_link_text="Neuroglancer Link",
    color=None,
):
    """_summary_

    Args:
        synapse_df (pandas.DataFrame): dataframe where each row is a synapse
        client (caveclient.CAVEclient): a caveclient
        return_as (str, optional): how to return url.
            'html' as a ipython html element
            'url' as a url string
            'json' as dictionary state.
            Defaults to "html".
        shorten (str, optional): whether to shorten link, 'always' will always shorten,
             'if_long' will shorten it if it's beyond a size MAX_URL_LENGTH.
             'never' will never shorten. Defaults to "always".
        contrast (list, optional): Two elements specifying the black level and white level as
            floats between 0 and 1, by default None. If None, no contrast is set.
        point_column (str, optional): column in dataframe to take synapse position from. Defaults to "ctr_pt_position".
        dataframe_resolution (list, optional): list of length 3 specifying resolution units of position column.
            If None, will attempt to get resolution from dataframe metadata. If no metadata exists,
            will assume it's in client.info.viewer_resolution(). Defaults to None.
        group_connections (bool, optional): whether to group synapses in the same connection (between the same neurons).
            Defaults to True.
        link_pre_and_post (bool, optional): whether to make link the synapse annotations
            to the pre and post synaptic partners. Defaults to True.
        ngl_url (_type_, optional): what neuroglancer to use. Defaults to None.
            If None will default to client.info.viewer_site().
            If that is None will default to DEFAULT_NGL.
        view_kws (dict, optional): viewer dictionary to control neuroglancer viewer. Defaults to None.
            keys are:
                show_slices: Boolean
                    sets if slices are shown in the 3d view. Defaults to False.
                layout: str
                    `xy-3d`/`xz-3d`/`yz-3d` (sections plus 3d pane), `xy`/`yz`/`xz`/`3d` (only one pane), or `4panel` (all panes). Default is `xy-3d`.
                show_axis_lines: Boolean
                    determines if the axis lines are shown in the middle of each view.
                show_scale_bar: Boolean
                    toggles showing the scale bar.
                orthographic : Boolean
                    toggles orthographic view in the 3d pane.
                position* : 3-element vector
                    determines the centered location.
                zoom_image : float
                    Zoom level for the imagery in units of nm per voxel. Defaults to 8.
                zoom_3d : float
                    Zoom level for the 3d pane. Defaults to 2000. Smaller numbers are more zoomed in.
        pre_post_columns (list, optional): [pre,post] column names for pre and post synaptic root_ids. Defaults to None.
            If None will assume ['pre_pt_root_id', 'post_pt_root_id']
        neuroglancer_link_text (str, optional): Text to use in returning html link. Defaults to "Neuroglancer Link".
        color (list(float) or str, optional): color of synapse points as rgb list [0,1],
            or hex string, or common name (see webcolors documentation)

    Raises:
        ValueError: If the point_column is not in the dataframe

    Returns:
        Ipython.HTML, str, or json: a representation of the neuroglancer state.Type depends on return_as
    """
    if point_column not in synapse_df.columns:
        raise ValueError(f"point_column={point_column} not in dataframe")
    if pre_post_columns is None:
        pre_post_columns = ["pre_pt_root_id", "post_pt_root_id"]
    if dataframe_resolution is None:
        dataframe_resolution = synapse_df.attrs.get("dataframe_resolution", None)

    if group_connections:
        group_column = pre_post_columns
    else:
        group_column = None
    if link_pre_and_post:
        linked_columns = pre_post_columns
    else:
        linked_columns = None

    sb = make_point_statebuilder(
        client,
        point_column=point_column,
        linked_seg_column=linked_columns,
        group_column=group_column,
        data_resolution=dataframe_resolution,
        contrast=contrast,
        view_kws=view_kws,
        point_layer_name="synapses",
        color=color,
    )
    return package_state(
        synapse_df, sb, client, shorten, return_as, ngl_url, neuroglancer_link_text
    )


def make_neuron_neuroglancer_link(
    client,
    root_ids,
    return_as="html",
    shorten="always",
    show_inputs=False,
    show_outputs=False,
    sort_inputs=True,
    sort_outputs=True,
    sort_ascending=False,
    input_color=DEFAULT_POSTSYN_COLOR,
    output_color=DEFAULT_PRESYN_COLOR,
    contrast=None,
    timestamp=None,
    view_kws=None,
    point_column="ctr_pt_position",
    pre_pt_root_id_col="pre_pt_root_id",
    post_pt_root_id_col="post_pt_root_id",
    input_layer_name="syns_in",
    output_layer_name="syns_out",
    ngl_url=None,
    link_text="Neuroglancer Link",
):
    """function to create a neuroglancer link view of a neuron, optionally including inputs and outputs

    Args:
        client (_type_): a CAVEclient configured for datastack to visualize
        root_ids (Iterable[int]): root_ids to build around
        return_as (str, optional): one of 'html', 'json', 'url'. (default 'html')
        shorten (str, optional): if 'always' make a state link always
                             'if_long' make a state link if the json is too long (default)
                             'never' don't shorten link
        show_inputs (bool, optional): whether to include input synapses. Defaults to False.
        show_outputs (bool, optional): whether to include output synapses. Defaults to False.
        sort_inputs (bool, optional): whether to sort inputs by presynaptic root id, ordered by synapse count.
            Defaults to True.
        sort_outputs (bool, optional): whether to sort inputs by presynaptic root id, ordered by postsynaptic synapse count.
            Defaults to True.
        sort_ascending (bool, optional): If sorting, whether to sort ascending (lowest synapse count to highest).
            Defaults to False.
        input_color (list(float) or str, optional): color of input points as rgb list [0,1],
            or hex string, or common name (see webcolors documentation)
        output_color (list(float) or str, optional): color of output points as rgb list [0,1],
            or hex string, or common name (see webcolors documentation)
        contrast (list, optional): Two elements specifying the black level and white level as
            floats between 0 and 1, by default None. If None, no contrast is set.
        timestamp (datetime.datetime, optional): timestamp to do query. Defaults to None, will use materialized version.
        view_kws (dict, optional): view_kws to configure statebuilder, see nglui.StateBuilder.
            Defaults to None.
            keys are:
                show_slices: Boolean
                    sets if slices are shown in the 3d view. Defaults to False.
                layout: str
                    `xy-3d`/`xz-3d`/`yz-3d` (sections plus 3d pane), `xy`/`yz`/`xz`/`3d` (only one pane), or `4panel` (all panes). Default is `xy-3d`.
                show_axis_lines: Boolean
                    determines if the axis lines are shown in the middle of each view.
                show_scale_bar: Boolean
                    toggles showing the scale bar.
                orthographic : Boolean
                    toggles orthographic view in the 3d pane.
                position* : 3-element vector
                    determines the centered location.
                zoom_image : float
                    Zoom level for the imagery in units of nm per voxel. Defaults to 8.
                zoom_3d : float
                    Zoom level for the 3d pane. Defaults to 2000. Smaller numbers are more zoomed in.
        point_column (str, optional): column to pull points for synapses from. Defaults to "ctr_pt_position".
        pre_pt_root_id_col (str, optional): column to pull pre synaptic ids for synapses from.
            Defaults to "pre_pt_root_id".
        post_pt_root_id_col (str, optional): column to pull post synaptic ids for synapses from.
            Defaults to "post_pt_root_id".
        input_layer_name (str, optional): name of layer for inputs. Defaults to "syns_in".
        output_layer_name (str, optional): name of layer for outputs. Defaults to "syns_out".
        ngl_url (str, optional): url to use for neuroglancer.
            Defaults to None (will use default viewer set in datastack)
        link_text (str, optional): text to use for html return.
            Defaults to 'Neuroglancer Link'
    Raises:
        ValueError: If the point column is not present in the synapse table

    Returns:
        Ipython.HTML, str, or json: a representation of the neuroglancer state.Type depends on return_as
    """
    if not isinstance(root_ids, Iterable):
        root_ids = [root_ids]
    df1 = pd.DataFrame({"root_id": root_ids})
    dataframes = [df1]
    data_resolution_pre = None
    data_resolution_post = None
    if show_inputs:
        syn_in_df = client.materialize.synapse_query(
            post_ids=root_ids,
            timestamp=timestamp,
            desired_resolution=client.info.viewer_resolution(),
        )
        data_resolution_pre = syn_in_df.attrs["dataframe_resolution"]
        if sort_inputs:
            syn_in_df = sort_dataframe_by_root_id(
                syn_in_df, pre_pt_root_id_col, ascending=sort_ascending, drop=True
            )
        if point_column not in syn_in_df.columns:
            raise ValueError("column pt_column={pt_column} not in synapse table")
        dataframes.append(syn_in_df)
    if show_outputs:
        syn_out_df = client.materialize.synapse_query(
            pre_ids=root_ids,
            timestamp=timestamp,
            desired_resolution=client.info.viewer_resolution(),
        )
        data_resolution_post = syn_out_df.attrs["dataframe_resolution"]
        if sort_outputs:
            syn_out_df = sort_dataframe_by_root_id(
                syn_out_df, post_pt_root_id_col, ascending=sort_ascending, drop=True
            )
        dataframes.append(syn_out_df)
    sb = make_pre_post_statebuilder(
        client,
        show_inputs=show_inputs,
        show_outputs=show_outputs,
        contrast=contrast,
        point_column=point_column,
        view_kws=view_kws,
        pre_pt_root_id_col=pre_pt_root_id_col,
        post_pt_root_id_col=post_pt_root_id_col,
        input_layer_name=input_layer_name,
        output_layer_name=output_layer_name,
        input_layer_color=input_color,
        output_layer_color=output_color,
        dataframe_resolution_pre=data_resolution_pre,
        dataframe_resolution_post=data_resolution_post,
    )
    return package_state(dataframes, sb, client, shorten, return_as, ngl_url, link_text)


def from_client(client, image_name=None, segmentation_name=None, contrast=None):
    """Generate basic image and segmentation layers from a FrameworkClient

    Parameters
    ----------
    client : annotationframeworkclient.FrameworkClient
        A FrameworkClient with a specified datastack
    image_name : str, optional
        Name for the image layer, by default None.
    segmentation_name : str, optional
        Name for the segmentation layer, by default None
    contrast : list-like, optional
        Two elements specifying the black level and white level as
        floats between 0 and 1, by default None. If None, no contrast
        is set.

    Returns
    -------
    image_layer : ImageLayerConfig
        Image layer with default values from the client
    seg_layer : ImageLayerConfig
        Segmentation layer with default values from the client
    """
    if contrast is None:
        config = CONTRAST_CONFIG.get(
            client.datastack_name, {"contrast_controls": True, "black": 0, "white": 1}
        )
    else:
        config = {"contrast_controls": True, "black": contrast[0], "white": contrast[1]}
    img_layer = ImageLayerConfig(client.info.image_source(), name=image_name, **config)
    seg_layer = SegmentationLayerConfig(
        client.info.segmentation_source(), name=segmentation_name
    )
    return img_layer, seg_layer<|MERGE_RESOLUTION|>--- conflicted
+++ resolved
@@ -171,21 +171,12 @@
         followed by optionally synapse output dataframe.
     """
 
-   
     img_layer, seg_layer = from_client(client, contrast=contrast)
     seg_layer.add_selection_map(selected_ids_column="root_id")
 
     if view_kws is None:
         view_kws = {}
-<<<<<<< HEAD
-    if view_kws.get()
-    sb1 = StateBuilder(
-        layers=[img_layer, seg_layer],
-        client=client,
-    )
-=======
     sb1 = StateBuilder(layers=[img_layer, seg_layer], client=client, view_kws=view_kws)
->>>>>>> 1054f98b
 
     state_builders = [sb1]
     if show_inputs:
@@ -230,20 +221,26 @@
     return url
 
 
-def make_url_robust(df:pd.DataFrame, sb:StateBuilder, client:CAVEclient, shorten:str="if_long", ngl_url:str=None):
+def make_url_robust(
+    df: pd.DataFrame,
+    sb: StateBuilder,
+    client: CAVEclient,
+    shorten: str = "if_long",
+    ngl_url: str = None,
+):
     """Generate a url from a neuroglancer state. If too long, return through state server
 
     Args:
         df (pandas.DataFrame): dataframe to pass through statebuilder
         sb (nglui.statebuilder.StateBuilder): statebuilder to generate link with
         client (caveclient.CAVEclient): client to interact with state server with and get defaults from
-        shorten (str, optional): How to shorten link. one of 'if_long', 'always', 'never'. 
-            'if_long' will use the state server to shorten links longer than nglui.statebuilder.MAX_URL_LENGTH 
+        shorten (str, optional): How to shorten link. one of 'if_long', 'always', 'never'.
+            'if_long' will use the state server to shorten links longer than nglui.statebuilder.MAX_URL_LENGTH
             (set to 1,750,000).
             'always' will always use the state server to shorten the url
             'never' will always return the full url.  Defaults to "if_long".
-        ngl_url (str, optional): neuroglancer deployment to make url with. 
-            Defaults to None, which will use the default in the passed sb StateBuilder  
+        ngl_url (str, optional): neuroglancer deployment to make url with.
+            Defaults to None, which will use the default in the passed sb StateBuilder
 
     Returns:
         str: a url containing the state created by the statebuilder.
@@ -261,8 +258,17 @@
         raise (ValueError('shorten should be one of ["if_long", "always", "never"]'))
     return url
 
-def package_state(df:pd.DataFrame, sb:StateBuilder, client:CAVEclient, shorten:str, return_as:str, ngl_url:str, link_text:str):
-    """a function to automate creating a state from a statebuilder and 
+
+def package_state(
+    df: pd.DataFrame,
+    sb: StateBuilder,
+    client: CAVEclient,
+    shorten: str,
+    return_as: str,
+    ngl_url: str,
+    link_text: str,
+):
+    """a function to automate creating a state from a statebuilder and
     a dataframe, return it in the desired format, shortening if desired.
 
     Args:
@@ -270,7 +276,7 @@
         sb (StateBuilder): StateBuilder to generate links with
         client (CAVEclient): caveclient to get default ngl_url and iteract with state viewer
         shorten (str): one of ["if_long", "always", "never"]
-            'if_long' will use the state server to shorten links longer than nglui.statebuilder.MAX_URL_LENGTH 
+            'if_long' will use the state server to shorten links longer than nglui.statebuilder.MAX_URL_LENGTH
             (set to 1,750,000).
             'always' will always use the state server to shorten the url
             'never' will always return the full url.  Defaults to "if_long".
