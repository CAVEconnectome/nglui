import requests
import neuroglancer
from flask import redirect, jsonify, Response, abort, Blueprint, current_app, render_template, url_for, request
import os
from .forms import NgDataSetExtensionForm
from urllib.parse import urlparse
<<<<<<< HEAD
from neuroglancer_annotation_ui import get_extensions, get_extension_configs, extension_mapping, AnnotationManager
from annotationframeworkclient.infoservice import InfoServiceClient
=======
from neuroglancer_annotation_ui import get_extensions, extension_mapping
mod = Blueprint('nglaunch', 'nglaunch', url_prefix='/annotationui')


__version__ = "0.0.7"
>>>>>>> 8572f213

mod = Blueprint('nglaunch', 'nglaunch')

<<<<<<< HEAD
__version__ = "0.0.3"
def setup_manager(info_client, anno_client=None):
    manager = AnnotationManager(annotation_client=anno_client)
    manager.add_layers(image_layers={'img':{'source': info_client.image_source(format_for='neuroglancer')}},
                       segmentation_layers={'seg':{'source':info_client.pychunkgraph_segmentation_source(format_for='neuroglancer')}})
    manager.watched_segmentation_layer = 'seg'
=======
def setup_manager(d, client=None):
    manager = AnnotationManager(annotation_client=client)
    manager.add_image_layer('img', 'precomputed://' + d['image_source'])
    manager.add_segmentation_layer('seg',
                                   'precomputed://' + d['flat_segmentation_source'])
>>>>>>> 8572f213
    return manager


@mod.route('/version')
def version():
    return "Neurglancer Annotation UI Server -- version {} \n {}".format(__version__, current_app.config)


@mod.route('/', methods=['GET', 'POST'])
def index():    
    info_url = current_app.config['INFOSERVICE_ENDPOINT']
    info_client = InfoServiceClient(server_address=info_url)
    datasets = info_client.get_datasets()

    extensions = get_extensions()
    extension_configs = get_extension_configs()

    form = NgDataSetExtensionForm()
    form.dataset.choices = [(d, d) for d in datasets]

    for ext in extensions:
        form.extensions.append_entry()
    for ext, entry in zip(extensions, form.extensions.entries):
        entry.label.text = ext
        entry.id = ext

    if request.method == 'GET':
        return render_template('index.html',
                               form=form,
                               url=url_for('.index'),
                               info_url=info_url)

    if request.method == 'POST':
        if form.validate_on_submit():
            dataset = form.dataset.data
            # ann_engine_url = current_app.config['ANNOTATION_ENGINE_URL']
            #client = AnnotationClient(endpoint=ann_engine_url, dataset_name=dataset)
            manager = setup_manager(InfoServiceClient(server_address=info_url, dataset_name=dataset),
                                    None)
            for extension in form.extensions:
                if extension.data:
                    manager.add_extension(extension.id, extension_mapping[extension.id](**extension_configs[extension.id]))
            url = manager.url
            o1 = urlparse(manager.url)
            o = urlparse(request.url)
            new_url = o.scheme + "://" + o.netloc.split(':')[0] + ":{}".format(o1.port) + o1.path
            return redirect(new_url)


@mod.route('/dataset/<dataset>')
def launch_dataset_viewer(dataset):
    info_url = current_app.config['ANNOTATION_INFO_SERVICE_URL']
    r = requests.get(info_url + "/api/dataset/{}".format(dataset))
    if r.status_code == 200:
        manager = setup_manager(r.json())
        return redirect(manager.url)
    else:
        abort(Response(r.text, status=404))


@mod.route('/viewers')
def get_viewers():
    if neuroglancer.server.global_server is not None:
        server_keys = {k: v.get_viewer_url()
                       for k, v in neuroglancer.server.global_server.viewers.items()}
        return jsonify(server_keys)
    else:
        return jsonify({})<|MERGE_RESOLUTION|>--- conflicted
+++ resolved
@@ -4,33 +4,17 @@
 import os
 from .forms import NgDataSetExtensionForm
 from urllib.parse import urlparse
-<<<<<<< HEAD
 from neuroglancer_annotation_ui import get_extensions, get_extension_configs, extension_mapping, AnnotationManager
 from annotationframeworkclient.infoservice import InfoServiceClient
-=======
-from neuroglancer_annotation_ui import get_extensions, extension_mapping
 mod = Blueprint('nglaunch', 'nglaunch', url_prefix='/annotationui')
 
+__version__ = "0.0.7"
 
-__version__ = "0.0.7"
->>>>>>> 8572f213
-
-mod = Blueprint('nglaunch', 'nglaunch')
-
-<<<<<<< HEAD
-__version__ = "0.0.3"
 def setup_manager(info_client, anno_client=None):
     manager = AnnotationManager(annotation_client=anno_client)
     manager.add_layers(image_layers={'img':{'source': info_client.image_source(format_for='neuroglancer')}},
                        segmentation_layers={'seg':{'source':info_client.pychunkgraph_segmentation_source(format_for='neuroglancer')}})
     manager.watched_segmentation_layer = 'seg'
-=======
-def setup_manager(d, client=None):
-    manager = AnnotationManager(annotation_client=client)
-    manager.add_image_layer('img', 'precomputed://' + d['image_source'])
-    manager.add_segmentation_layer('seg',
-                                   'precomputed://' + d['flat_segmentation_source'])
->>>>>>> 8572f213
     return manager
 
 
