from setuptools import setup
import re
import os
import codecs
from setuptools import find_packages

here = os.path.abspath(os.path.dirname(__file__))


def read(*parts):
    with codecs.open(os.path.join(here, *parts), 'r') as fp:
        return fp.read()


def find_version(*file_paths):
    version_file = read(*file_paths)
    version_match = re.search(r"^__version__ = ['\"]([^'\"]*)['\"]",
                              version_file, re.M)
    if version_match:
        return version_match.group(1)
    raise RuntimeError("Unable to find version string.")


with open('requirements.txt', 'r') as f:
    required = f.read().splitlines()

with open('test_requirements.txt', 'r') as f:
    test_required = f.read().splitlines()

setup(
   name='neuroglancer_annotation_ui',
<<<<<<< HEAD
   version='0.1',
   description='Neuroglancer Annotation UI',
   long_description=open('README.md').read(),
   author='Derrick Brittain',
   author_email='derrickb@alleninstitute.org',
   url="https://github.com/seung-lab/NeuroglancerAnnotationUI.git",
   packages=['neuroglancer_annotation_ui'],
   install_requires=[
                'neuroglancer',
                'numpy',
                'tornado==4.5.3',
                ],  # external packages as dependencies
=======
   version=find_version('src','neuroglancer_annotation_ui','__init__.py'),
   description='Neuroglancer python annotation UI framework.',
   long_description=open('README.md').read(),
   author='Derrick Brittain, Casey Schneider-Mizell, Forrest Collman',
   author_email='dlbrittain@gmail.com',
   url="https://github.com/seung-lab/neuroglancer_annotation_ui",
   packages=find_packages('src'), 
   package_dir={'': 'src'},
   setup_requires=['pytest-runner'],
   tests_require=test_required,
   include_package_data=True,
   install_requires=[required],  # external packages as dependencies
>>>>>>> 10c5f6f4
)<|MERGE_RESOLUTION|>--- conflicted
+++ resolved
@@ -29,20 +29,6 @@
 
 setup(
    name='neuroglancer_annotation_ui',
-<<<<<<< HEAD
-   version='0.1',
-   description='Neuroglancer Annotation UI',
-   long_description=open('README.md').read(),
-   author='Derrick Brittain',
-   author_email='derrickb@alleninstitute.org',
-   url="https://github.com/seung-lab/NeuroglancerAnnotationUI.git",
-   packages=['neuroglancer_annotation_ui'],
-   install_requires=[
-                'neuroglancer',
-                'numpy',
-                'tornado==4.5.3',
-                ],  # external packages as dependencies
-=======
    version=find_version('src','neuroglancer_annotation_ui','__init__.py'),
    description='Neuroglancer python annotation UI framework.',
    long_description=open('README.md').read(),
@@ -55,5 +41,4 @@
    tests_require=test_required,
    include_package_data=True,
    install_requires=[required],  # external packages as dependencies
->>>>>>> 10c5f6f4
 )